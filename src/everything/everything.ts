--- conflicted
+++ resolved
@@ -86,14 +86,13 @@
     .describe("ID of the resource to reference (1-100)"),
 });
 
-<<<<<<< HEAD
 const ElicitationSchema = z.object({
   message: z.string().describe("Message to use for elicitation"),
   includeSchema: z
     .boolean()
     .default(true)
     .describe("Whether to include the favorite things schema"),
-=======
+
 const GetResourceLinksSchema = z.object({
   count: z
     .number()
@@ -101,7 +100,6 @@
     .max(10)
     .default(3)
     .describe("Number of resource links to return (1-10)"),
->>>>>>> 6d64b71a
 });
 
 enum ToolName {
@@ -113,11 +111,8 @@
   GET_TINY_IMAGE = "getTinyImage",
   ANNOTATED_MESSAGE = "annotatedMessage",
   GET_RESOURCE_REFERENCE = "getResourceReference",
-<<<<<<< HEAD
   ELICITATION = "startElicitation",
-=======
   GET_RESOURCE_LINKS = "getResourceLinks",
->>>>>>> 6d64b71a
 }
 
 enum PromptName {
@@ -499,16 +494,15 @@
         inputSchema: zodToJsonSchema(GetResourceReferenceSchema) as ToolInput,
       },
       {
-<<<<<<< HEAD
         name: ToolName.ELICITATION,
         description: "Demonstrates the Elicitation feature by asking the user to provide information about their favorite color, number, and pets.",
         inputSchema: zodToJsonSchema(ElicitationSchema) as ToolInput,
-=======
+      },
+      {
         name: ToolName.GET_RESOURCE_LINKS,
         description:
           "Returns multiple resource links that reference different types of resources",
         inputSchema: zodToJsonSchema(GetResourceLinksSchema) as ToolInput,
->>>>>>> 6d64b71a
       },
     ];
 
@@ -699,7 +693,6 @@
       return { content };
     }
 
-<<<<<<< HEAD
     if (name === ToolName.ELICITATION) {
       const { message, includeSchema } = ElicitationSchema.parse(args);
 
@@ -731,7 +724,7 @@
           },
         ],
       };
-=======
+
     if (name === ToolName.GET_RESOURCE_LINKS) {
       const { count } = GetResourceLinksSchema.parse(args);
       const content = [];
@@ -760,7 +753,6 @@
       }
 
       return { content };
->>>>>>> 6d64b71a
     }
 
     throw new Error(`Unknown tool: ${name}`);
